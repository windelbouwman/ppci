--- conflicted
+++ resolved
@@ -28,19 +28,12 @@
 def apply_abs32_imm20(sym_value, data, reloc_value):
     assert sym_value % 2 == 0
     bv = BitView(data, 0, 4)
-<<<<<<< HEAD
     if (sym_value & 0x800 == 0):
         bv[12:32] = (sym_value >> 12) & 0xfffff
     else:
         sym_value -= 0xFFFFF000
         bv[12:32] = (sym_value >> 12) & 0xfffff
 
-=======
-    if(sym_value&0x800==0):
-        bv[12:32] = (sym_value>>12) & 0xfffff
-    else:
-        sym_value -= 0xFFFFF000
-        bv[12:32] = (sym_value>>12) & 0xfffff
 
 def apply_rel_imm20(sym_value, data, reloc_value):
     assert sym_value % 2 == 0
@@ -52,14 +45,12 @@
     else:
         offset -= 0xFFFFF000
         bv[12:32] = (offset>>12) & 0xfffff
->>>>>>> 17b0d805
+
 
 def apply_abs32_imm12(sym_value, data, reloc_value):
     assert sym_value % 2 == 0
     bv = BitView(data, 0, 4)
     bv[20:32] = sym_value & 0xfff
-<<<<<<< HEAD
-=======
 
 def apply_rel_imm12(sym_value, data, reloc_value):
     assert sym_value % 2 == 0
@@ -67,8 +58,6 @@
     offset = sym_value - reloc_value + 4
     bv = BitView(data, 0, 4)
     bv[20:32] = offset & 0xfff
->>>>>>> 17b0d805
-
 
 def apply_absaddr32(sym_value, data, reloc_value):
     assert sym_value % 2 == 0
